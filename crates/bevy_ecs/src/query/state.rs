--- conflicted
+++ resolved
@@ -1734,12 +1734,9 @@
 #[cfg(test)]
 mod tests {
     use crate as bevy_ecs;
-<<<<<<< HEAD
-    use crate::entity_disabling::DefaultQueryFilters;
-=======
->>>>>>> ba7907ca
     use crate::{
-        component::Component, prelude::*, query::QueryEntityError, world::FilteredEntityRef,
+        component::Component, entity_disabling::DefaultQueryFilters, prelude::*,
+        query::QueryEntityError, world::FilteredEntityRef,
     };
 
     #[test]
