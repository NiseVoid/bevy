--- conflicted
+++ resolved
@@ -201,15 +201,14 @@
         // properly considered in a global "cross-query" context (both within systems and across systems).
         component_access.extend(&filter_component_access);
 
-<<<<<<< HEAD
+        // For queries without dynamic filters the dense-ness of the query is equal to the dense-ness
+        // of its static type parameters.
+        let mut is_dense = D::IS_DENSE && F::IS_DENSE;
+
         if let Some(default_filters) = world.get_resource::<DefaultQueryFilters>() {
             default_filters.apply(&mut component_access);
-        }
-=======
-        // For queries without dynamic filters the dense-ness of the query is equal to the dense-ness
-        // of its static type parameters.
-        let is_dense = D::IS_DENSE && F::IS_DENSE;
->>>>>>> e320fa07
+            is_dense = is_dense && default_filters.is_dense(world.components());
+        }
 
         Self {
             world_id: world.id(),
